--- conflicted
+++ resolved
@@ -133,11 +133,8 @@
         // Fetch transactions, execute them and generate results
         let mut block_change_patches = Vec::with_capacity(canonical_batch.len());
         for (header, body) in block_batch.iter() {
-<<<<<<< HEAD
             let num = header.number;
             tracing::trace!(target: "stages::execution", ?num, "Execute block.");
-=======
->>>>>>> 80b34a96
             // iterate over all transactions
             let mut tx_walker = tx_cursor.walk(body.start_tx_id)?;
             let mut transactions = Vec::with_capacity(body.tx_count as usize);
@@ -179,12 +176,8 @@
             // for now use default eth config
             let state_provider = SubState::new(State::new(StateProviderImplRefLatest::new(&**tx)));
 
-<<<<<<< HEAD
-            let changeset = std::thread::scope(|scope| {
-=======
             trace!(target: "sync::stages::execution", number = header.number, txs = recovered_transactions.len(), "Executing block");
             let change_set = std::thread::scope(|scope| {
->>>>>>> 80b34a96
                 let handle = std::thread::Builder::new()
                     .stack_size(50 * 1024 * 1024)
                     .spawn_scoped(scope, || {
